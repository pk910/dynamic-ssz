--- conflicted
+++ resolved
@@ -73,16 +73,12 @@
 		var err error
 		switch targetType.SszType {
 		// complex types
-<<<<<<< HEAD
-		case SszContainerType, SszProgressiveContainerType:
-=======
 		case SszTypeWrapperType:
 			consumedBytes, err = d.unmarshalTypeWrapper(targetType, targetValue, ssz, idt)
 			if err != nil {
 				return 0, err
 			}
-		case SszContainerType:
->>>>>>> ab49378a
+		case SszContainerType, SszProgressiveContainerType:
 			consumedBytes, err = d.unmarshalContainer(targetType, targetValue, ssz, idt)
 			if err != nil {
 				return 0, err
