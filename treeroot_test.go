--- conflicted
+++ resolved
@@ -122,7 +122,7 @@
 		}{[][]uint16{{2, 3}, {4, 5}, {8, 9}, {10, 11}}},
 		fromHex("0x253a3f3ffab684c2d4f4930b7923f31aadc3eff94b3eb8b4b7b9aa1363efcf52"),
 	},
-<<<<<<< HEAD
+
 	{
 		struct {
 			F1 []uint16 `ssz-type:"progressive-list"`
@@ -194,7 +194,7 @@
 			Field2 [2]uint8
 		}]{Variant: 0, Data: uint32(0x12345678)}, 0x4242},
 		fromHex("0xf72856610b8e134c3abbeccf3a6545ef026d9f456a57618628e15c2863c0dc6a"),
-=======
+	},
 
 	// string types
 	{
@@ -226,7 +226,6 @@
 			Data string `ssz-size:"32"`
 		}{"abcdefghijklmnopqrstuvwxyz123456"},
 		fromHex("0x6162636465666768696a6b6c6d6e6f707172737475767778797a313233343536"),
->>>>>>> ab3f97e4
 	},
 }
 
