--- conflicted
+++ resolved
@@ -113,13 +113,10 @@
 	dynssz := &DynSsz{
 		specValues:     specs,
 		specValueCache: map[string]*cachedSpecValue{},
-<<<<<<< HEAD
 		BufferSize:     defaultBufferSize,
-=======
 		LogCb: func(format string, args ...any) {
 			fmt.Printf(format, args...)
 		},
->>>>>>> e57d563d
 	}
 	dynssz.typeCache = NewTypeCache(dynssz)
 
