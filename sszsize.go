--- conflicted
+++ resolved
@@ -56,11 +56,7 @@
 	}
 
 	// Check if we should use dynamic sizer - can ALWAYS be used unlike fastssz
-<<<<<<< HEAD
-	useDynamicSize := targetType.HasDynamicSizer
-=======
 	useDynamicSize := targetType.SszCompatFlags&SszCompatFlagDynamicSizer != 0
->>>>>>> 7a29165c
 
 	if useFastSsz {
 		marshaller, ok := targetValue.Addr().Interface().(sszutils.FastsszMarshaler)
