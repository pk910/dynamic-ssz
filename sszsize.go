// dynssz: Dynamic SSZ encoding/decoding for Ethereum with fastssz efficiency.
// This file is part of the dynssz package.
// Copyright (c) 2024 by pk910. Refer to LICENSE for more information.
package dynssz

import (
	"fmt"
	"reflect"
)

// getSszValueSize calculates the exact SSZ-encoded size of a value.
//
// This internal function is used by SizeSSZ to determine buffer requirements for serialization.
// It recursively traverses the value structure, calculating sizes based on SSZ encoding rules:
//   - Fixed-size types have predetermined sizes
//   - Dynamic types require 4-byte offset markers plus their content size
//   - Arrays multiply element size by length
//   - Slices account for actual length and any padding from size hints
//
// The function optimizes performance by delegating to fastssz's SizeSSZ method when:
//   - The type implements the fastssz Marshaler interface
//   - The type and all nested types have static sizes (no dynamic spec values)
//
// Parameters:
//   - targetType: The TypeDescriptor containing type metadata and size information
//   - targetValue: The reflect.Value containing the actual data to size
//
// Returns:
//   - uint32: The exact number of bytes needed to encode this value
//   - error: An error if sizing fails (e.g., slice exceeds maximum size)
//
// Special handling:
//   - Nil pointers are sized as zero-valued instances
//   - Dynamic slices include padding for size hint compliance
//   - Struct fields are sized based on their static/dynamic nature

func (d *DynSsz) getSszValueSize(targetType *TypeDescriptor, targetValue reflect.Value) (uint32, error) {
	staticSize := uint32(0)

	if targetType.IsPtr {
		targetValue = targetValue.Elem()
	}

	// use fastssz to calculate size if:
	// - struct implements fastssz Marshaler interface
	// - this structure or any child structure does not use spec specific field sizes
	useFastSsz := !d.NoFastSsz && targetType.HasFastSSZMarshaler
	if !useFastSsz && targetType.SszType == SszCustomType {
		useFastSsz = true
	}

	if useFastSsz {
		marshaller, ok := targetValue.Addr().Interface().(fastsszMarshaler)
		if ok {
			staticSize = uint32(marshaller.SizeSSZ())
		} else {
			useFastSsz = false
		}
	}

	if !useFastSsz {
		// can't use fastssz, use dynamic size calculation
<<<<<<< HEAD
		switch targetType.Kind {
		case reflect.Struct:
			// Check if this is a CompatibleUnion
			if targetType.IsCompatibleUnion {
				// CompatibleUnion: 1 byte for selector + size of the data
				variant := uint8(targetValue.Field(0).Uint())
				dataField := targetValue.Field(1)
				
				// Get the variant descriptor
				variantDesc, ok := targetType.UnionVariants[variant]
				if !ok {
					return 0, fmt.Errorf("unknown union variant index: %d", variant)
				}
				
				// Calculate size of the data
				dataSize, err := d.getSszValueSize(variantDesc, dataField.Elem())
				if err != nil {
					return 0, fmt.Errorf("failed to get size of union variant %d: %w", variant, err)
				}
				
				staticSize = 1 + dataSize // 1 byte selector + data size
			} else {
				// Regular struct
				for i := 0; i < len(targetType.Fields); i++ {
					fieldType := targetType.Fields[i]
					fieldValue := targetValue.Field(i)

					if fieldType.Size < 0 {
						size, err := d.getSszValueSize(fieldType.Type, fieldValue)
						if err != nil {
							return 0, err
						}

						// dynamic field, add 4 bytes for offset
						staticSize += size + 4
					} else {
						// static field
						staticSize += uint32(fieldType.Size)
					}
=======
		switch targetType.SszType {
		case SszContainerType:
			for i := 0; i < len(targetType.ContainerDesc.Fields); i++ {
				fieldType := targetType.ContainerDesc.Fields[i]
				fieldValue := targetValue.Field(i)

				if fieldType.Type.IsDynamic {
					size, err := d.getSszValueSize(fieldType.Type, fieldValue)
					if err != nil {
						return 0, err
					}

					// dynamic field, add 4 bytes for offset
					staticSize += size + 4
				} else {
					// static field
					staticSize += uint32(fieldType.Type.Size)
>>>>>>> 1233378f
				}
			}
		case SszVectorType, SszBitvectorType:
			fieldType := targetType.ElemDesc
			if fieldType.Kind == reflect.Uint8 {
				staticSize = targetType.Len
			} else if fieldType.IsDynamic {
				// vector with dynamic size items, so we have to go through each item
				dataLen := targetValue.Len()

				for i := 0; i < dataLen; i++ {
					size, err := d.getSszValueSize(fieldType, targetValue.Index(i))
					if err != nil {
						return 0, err
					}
					// add 4 bytes for offset in dynamic array
					staticSize += size + 4
				}

				if dataLen < int(targetType.Len) {
					appendZero := targetType.Len - uint32(dataLen)
					zeroVal := reflect.New(fieldType.Type).Elem()
					size, err := d.getSszValueSize(fieldType, zeroVal)
					if err != nil {
						return 0, err
					}

					staticSize += (size + 4) * appendZero
				}
			} else {
				dataLen := targetValue.Len()

				if dataLen > 0 {
					size, err := d.getSszValueSize(fieldType, targetValue.Index(0))
					if err != nil {
						return 0, err
					}

					staticSize = size * targetType.Len
				} else {
					zeroVal := reflect.New(fieldType.Type).Elem()
					size, err := d.getSszValueSize(fieldType, zeroVal)
					if err != nil {
						return 0, err
					}

					staticSize += size * targetType.Len
				}
			}
		case SszListType, SszBitlistType:
			fieldType := targetType.ElemDesc
			sliceLen := uint32(targetValue.Len())

			if sliceLen > 0 {
				if fieldType.Kind == reflect.Uint8 {
					staticSize = uint32(sliceLen)
				} else if fieldType.IsDynamic {
					// slice with dynamic size items, so we have to go through each item
					for i := 0; i < int(sliceLen); i++ {
						size, err := d.getSszValueSize(fieldType, targetValue.Index(i))
						if err != nil {
							return 0, err
						}
						// add 4 bytes for offset in dynamic slice
						staticSize += size + 4
					}
				} else {
					staticSize = uint32(fieldType.Size) * sliceLen
				}
			}

		// primitive types
		case SszBoolType:
			staticSize = 1
		case SszUint8Type:
			staticSize = 1
		case SszUint16Type:
			staticSize = 2
		case SszUint32Type:
			staticSize = 4
		case SszUint64Type:
			staticSize = 8
		case SszUint128Type:
			staticSize = 16
		case SszUint256Type:
			staticSize = 32

		default:
			return 0, fmt.Errorf("unhandled reflection kind in size check: %v", targetType.Kind)
		}
	}

	return staticSize, nil
}<|MERGE_RESOLUTION|>--- conflicted
+++ resolved
@@ -60,49 +60,8 @@
 
 	if !useFastSsz {
 		// can't use fastssz, use dynamic size calculation
-<<<<<<< HEAD
-		switch targetType.Kind {
-		case reflect.Struct:
-			// Check if this is a CompatibleUnion
-			if targetType.IsCompatibleUnion {
-				// CompatibleUnion: 1 byte for selector + size of the data
-				variant := uint8(targetValue.Field(0).Uint())
-				dataField := targetValue.Field(1)
-				
-				// Get the variant descriptor
-				variantDesc, ok := targetType.UnionVariants[variant]
-				if !ok {
-					return 0, fmt.Errorf("unknown union variant index: %d", variant)
-				}
-				
-				// Calculate size of the data
-				dataSize, err := d.getSszValueSize(variantDesc, dataField.Elem())
-				if err != nil {
-					return 0, fmt.Errorf("failed to get size of union variant %d: %w", variant, err)
-				}
-				
-				staticSize = 1 + dataSize // 1 byte selector + data size
-			} else {
-				// Regular struct
-				for i := 0; i < len(targetType.Fields); i++ {
-					fieldType := targetType.Fields[i]
-					fieldValue := targetValue.Field(i)
-
-					if fieldType.Size < 0 {
-						size, err := d.getSszValueSize(fieldType.Type, fieldValue)
-						if err != nil {
-							return 0, err
-						}
-
-						// dynamic field, add 4 bytes for offset
-						staticSize += size + 4
-					} else {
-						// static field
-						staticSize += uint32(fieldType.Size)
-					}
-=======
 		switch targetType.SszType {
-		case SszContainerType:
+		case SszContainerType, SszProgressiveContainerType:
 			for i := 0; i < len(targetType.ContainerDesc.Fields); i++ {
 				fieldType := targetType.ContainerDesc.Fields[i]
 				fieldValue := targetValue.Field(i)
@@ -118,7 +77,6 @@
 				} else {
 					// static field
 					staticSize += uint32(fieldType.Type.Size)
->>>>>>> 1233378f
 				}
 			}
 		case SszVectorType, SszBitvectorType:
@@ -168,7 +126,7 @@
 					staticSize += size * targetType.Len
 				}
 			}
-		case SszListType, SszBitlistType:
+		case SszListType, SszBitlistType, SszProgressiveListType, SszProgressiveBitlistType:
 			fieldType := targetType.ElemDesc
 			sliceLen := uint32(targetValue.Len())
 
@@ -189,6 +147,24 @@
 					staticSize = uint32(fieldType.Size) * sliceLen
 				}
 			}
+		case SszUnionType:
+			// CompatibleUnion: 1 byte for selector + size of the data
+			variant := uint8(targetValue.Field(0).Uint())
+			dataField := targetValue.Field(1)
+
+			// Get the variant descriptor
+			variantDesc, ok := targetType.UnionVariants[variant]
+			if !ok {
+				return 0, fmt.Errorf("unknown union variant index: %d", variant)
+			}
+
+			// Calculate size of the data
+			dataSize, err := d.getSszValueSize(variantDesc, dataField.Elem())
+			if err != nil {
+				return 0, fmt.Errorf("failed to get size of union variant %d: %w", variant, err)
+			}
+
+			staticSize = 1 + dataSize // 1 byte selector + data size
 
 		// primitive types
 		case SszBoolType:
