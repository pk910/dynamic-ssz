// dynssz: Dynamic SSZ encoding/decoding for Ethereum with fastssz efficiency.
// This file is part of the dynssz package.
// Copyright (c) 2024 by pk910. Refer to LICENSE for more information.
package dynssz

import (
	"fmt"
	"reflect"

	fastssz "github.com/ferranbt/fastssz"
)

type cachedSszSize struct {
	size    int
	specval bool
}

// getSszSize calculates the SSZ size of a given type, differentiating between static and dynamic sizes. It recursively
// analyzes the target type to determine its static size or identifies it as dynamically sized if it is inherently dynamic
// or contains dynamic elements at any level of its structure.
//
// Parameters:
// - targetType: The reflect.Type for which the SSZ size is being calculated. This type may be a simple, static-sized type,
//   a complex type with static-sized elements, or a dynamic type that contains dynamic elements or refers to dynamic types.
// - sizeHints: A slice of sszSizeHint, populated from 'ssz-size' and 'dynssz-size' tag annotations from parent structures,
//   which are essential for accurately calculating sizes for types with dynamic lengths or when specific instances
//   of types differ from their default specifications.
//
// Returns:
// - The calculated size of the type in its SSZ representation. This size is either a positive integer for static-sized types
//   or -1 for types identified as dynamically sized.
// - A boolean indicating whether a dynamic specification value, differing from the default, has been applied anywhere within
//   the type structure. This flag is crucial for downstream functions to decide between utilizing dynamic marshalling or,
//   when no dynamic values are applied and it's available, opting for the static code path.
// - An error, if the size calculation encounters any issues, such as an unsupported type or an inability to resolve sizes
//   based on the provided sizeHints.
//
// getSszSize plays a pivotal role in the marshalling and unmarshalling processes by identifying whether types are static
// or dynamic in size and signaling when dynamic encoding or decoding is necessary. This function ensures that the appropriate
// encoding or decoding path is chosen based on the type's nature and any dynamic specifications applied to it.

func (d *DynSsz) getSszSize(targetType reflect.Type, sizeHints []sszSizeHint) (int, bool, error) {
	staticSize := 0
	hasSpecValue := false
	isDynamicSize := false

	childSizeHints := []sszSizeHint{}
	if len(sizeHints) > 1 {
		childSizeHints = sizeHints[1:]
	}

	// resolve pointers to value type
	if targetType.Kind() == reflect.Ptr {
		targetType = targetType.Elem()
	}

	// get size from cache if not influenced by a parent sizeHint
	if cachedSize := d.typeSizeCache[targetType]; cachedSize != nil && len(sizeHints) == 0 {
		return cachedSize.size, cachedSize.specval, nil
	}

	switch targetType.Kind() {
	case reflect.Struct:
		for i := 0; i < targetType.NumField(); i++ {
			field := targetType.Field(i)
			size, hasSpecVal, _, err := d.getSszFieldSize(&field)
			if err != nil {
				return 0, false, err
			}
			if size < 0 {
				isDynamicSize = true
			}
			if hasSpecVal {
				hasSpecValue = true
			}
			staticSize += size
		}
	case reflect.Array:
		arrLen := targetType.Len()
		fieldType := targetType.Elem()
		size, hasSpecVal, err := d.getSszSize(fieldType, childSizeHints)
		if err != nil {
			return 0, false, err
		}
		if size < 0 {
			isDynamicSize = true
		}
		if hasSpecVal {
			hasSpecValue = true
		}
		staticSize += size * arrLen
	case reflect.Slice:
		fieldType := targetType.Elem()
		size, hasSpecVal, err := d.getSszSize(fieldType, childSizeHints)
		if err != nil {
			return 0, false, err
		}
		if size < 0 {
			isDynamicSize = true
		}
		if hasSpecVal || (len(sizeHints) > 0 && sizeHints[0].specval) {
			hasSpecValue = true
		}

		if len(sizeHints) > 0 && sizeHints[0].size > 0 {
			staticSize += size * int(sizeHints[0].size)
		} else {
			isDynamicSize = true
		}

	// primitive types
	case reflect.Bool:
		staticSize = 1
	case reflect.Uint8:
		staticSize = 1
	case reflect.Uint16:
		staticSize = 2
	case reflect.Uint32:
		staticSize = 4
	case reflect.Uint64:
		staticSize = 8

	default:
		return 0, false, fmt.Errorf("unhandled reflection kind in size check: %v", targetType.Kind())
	}

	if isDynamicSize {
		staticSize = -1
	} else if len(sizeHints) == 0 {
		// cache size if it's static and not influenced by a parent sizeHint
		d.typeSizeCache[targetType] = &cachedSszSize{
			size:    staticSize,
			specval: hasSpecValue,
		}
	}

	return staticSize, hasSpecValue, nil
}

// getSszFieldSize calculates the SSZ size of a specific struct field, assessing whether it's statically or dynamically sized.
// This function operates within a recursion loop with getSszSize, evaluating the size of individual fields within a struct
// by potentially invoking getSszSize for nested structures or composite types, thus forming part of the comprehensive type
// size determination process.
//
// Parameters:
// - targetField: A pointer to the reflect.StructField being analyzed. This provides the context to assess the field's type,
//   including its size characteristics and any tag annotations that might influence the size calculation.
//
// Returns:
// - The calculated size of the field in its SSZ representation, either as a positive integer for static-sized fields or -1
//   for fields identified as dynamically sized.
// - A boolean indicating whether the field is influenced by a dynamic specification value that differs from the default.
//   This information is critical for deciding between static or dynamic handling in the encoding or decoding process.
// - A slice of sszSizeHint that could be relevant for further size calculations of elements within the field that possess
//   dynamic sizes. These hints, derived from 'ssz-size' and 'dynssz-size' tag annotations, are indispensable for accurate
//   size calculations in types with variable lengths.
// - An error if the size calculation encounters challenges, such as unsupported field types or issues interpreting tag annotations.

func (d *DynSsz) getSszFieldSize(targetField *reflect.StructField) (int, bool, []sszSizeHint, error) {
	sszSizes, err := d.getSszSizeTag(targetField)
	if err != nil {
		return 0, false, nil, err
	}

	size, hasSpecVal, err := d.getSszSize(targetField.Type, sszSizes)
	return size, hasSpecVal, sszSizes, err
}

// getSszValueSize calculates the absolute SSZ size of the specified targetValue, taking into account both simple and complex, nested types.
// It enhances performance by employing the "SizeSSZ" function from fastssz for calculating the size of structures that, along with all types
// they refer to, do not have dynamic specification values applied. This means that the size calculation defaults to the static, fastssz code path
// whenever the structure in question and its nested types are static and do not necessitate dynamic handling due to applied dynamic spec values.
//
// Parameters:
// - targetType: The reflect.Type of the value to be sized, which provides the necessary type information for accurately determining the size
//   of the value. This detail is especially vital for composite types potentially containing nested dynamic elements.
// - targetValue: The reflect.Value containing the actual data to be sized. This function examines targetValue to calculate the size of the value itself
//   and any of its nested values, resorting to fastssz's "SizeSSZ" for static structures and their statically typed components to optimize performance.
//
// Returns:
// - An integer indicating the total size of targetValue in its SSZ-encoded form. This size encompasses the contributions from all nested
//   or composite elements within the value.
// - An error, if the size calculation process encounters challenges, such as unsupported types or intricate nested structures that defy
//   accurate sizing with the available information.
//
// By adeptly utilizing fastssz's "SizeSSZ" for structures without dynamic spec values and their statically typed references, getSszValueSize ensures
// efficient and accurate size calculations. This approach allows for the dynamic encoding process to proceed with precise size information, essential
// for correctly encoding data into the SSZ format across a broad spectrum of data types, ranging from straightforward primitives to elaborate nested structures.

func (d *DynSsz) getSszValueSize(targetType reflect.Type, targetValue reflect.Value, sizeHints []sszSizeHint) (int, error) {
	staticSize := 0

	if targetType.Kind() == reflect.Ptr {
		targetType = targetType.Elem()
		targetValue = targetValue.Elem()
	}

	// use fastssz to calculate size if:
	// - struct implements fastssz Marshaler interface
	// - this structure or any child structure does not use spec specific field sizes
	fastsszCompat, err := d.getFastsszCompatibility(targetType, sizeHints)
	if err != nil {
		return 0, fmt.Errorf("failed checking fastssz compatibility: %v", err)
	}

	useFastSsz := !d.NoFastSsz && fastsszCompat.isMarshaler && !fastsszCompat.hasDynamicSpecValues

<<<<<<< HEAD
		// use fastssz to calculate size if:
		// - struct implements fastssz Marshaler interface
		// - this structure or any child structure does not use spec specific field sizes
		fastsszCompat, err := d.getFastsszCompatibility(targetType)
		if err != nil {
			return 0, fmt.Errorf("failed checking fastssz compatibility: %v", err)
		}
		if !d.NoFastSsz && fastsszCompat.isMarshaler && !fastsszCompat.hasDynamicSpecValues {
			marshaller, ok := targetValue.Addr().Interface().(fastssz.Marshaler)
			if ok {
				staticSize = marshaller.SizeSSZ()
				usedFastSsz = true
			}
=======
	if useFastSsz {
		marshaller, ok := targetValue.Addr().Interface().(fastsszMarshaler)
		if ok {
			staticSize = marshaller.SizeSSZ()
		} else {
			useFastSsz = false
>>>>>>> d89ce22b
		}
	}

	if !useFastSsz {
		// can't use fastssz, use dynamic size calculation

		childSizeHints := []sszSizeHint{}
		if len(sizeHints) > 1 {
			childSizeHints = sizeHints[1:]
		}

		switch targetType.Kind() {
		case reflect.Struct:
			for i := 0; i < targetType.NumField(); i++ {
				field := targetType.Field(i)
				fieldValue := targetValue.Field(i)

				fieldTypeSize, _, fieldSizeHints, err := d.getSszFieldSize(&field)
				if err != nil {
					return 0, err
				}

				if fieldTypeSize < 0 {
					size, err := d.getSszValueSize(field.Type, fieldValue, fieldSizeHints)
					if err != nil {
						return 0, err
					}

					// dynamic field, add 4 bytes for offset
					staticSize += size + 4
				} else {
					// static field
					staticSize += fieldTypeSize
				}
			}
		case reflect.Array:
			arrLen := targetType.Len()
			if arrLen > 0 {
				fieldType := targetType.Elem()
				if fieldType == byteType {
					staticSize = arrLen
				} else {
					size, err := d.getSszValueSize(fieldType, targetValue.Index(0), childSizeHints)
					if err != nil {
						return 0, err
					}
					staticSize = size * arrLen
				}
			}
		case reflect.Slice:
			fieldType := targetType.Elem()
			sliceLen := targetValue.Len()

			appendZero := 0
			if len(sizeHints) > 0 && !sizeHints[0].dynamic {
				if uint64(sliceLen) > sizeHints[0].size {
					return 0, ErrListTooBig
				}
				if uint64(sliceLen) < sizeHints[0].size {
					appendZero = int(sizeHints[0].size - uint64(sliceLen))
				}
			}

			if sliceLen > 0 {
				if fieldType == byteType {
					staticSize = sliceLen + appendZero
				} else {
					fieldTypeSize, _, err := d.getSszSize(fieldType, childSizeHints)
					if err != nil {
						return 0, err
					}

					if fieldTypeSize < 0 {
						// slice with dynamic size items, so we have to go through each item
						for i := 0; i < sliceLen; i++ {
							size, err := d.getSszValueSize(fieldType, targetValue.Index(i), childSizeHints)
							if err != nil {
								return 0, err
							}
							// add 4 bytes for offset in dynamic slice
							staticSize += size + 4
						}

						if appendZero > 0 {
							zeroVal := reflect.New(fieldType).Elem()
							size, err := d.getSszValueSize(fieldType, zeroVal, childSizeHints)
							if err != nil {
								return 0, err
							}

							staticSize += (size + 4) * appendZero
						}
					} else {
						staticSize = fieldTypeSize * (sliceLen + appendZero)
					}
				}
			}

		// primitive types
		case reflect.Bool:
			staticSize = 1
		case reflect.Uint8:
			staticSize = 1
		case reflect.Uint16:
			staticSize = 2
		case reflect.Uint32:
			staticSize = 4
		case reflect.Uint64:
			staticSize = 8

		default:
			return 0, fmt.Errorf("unhandled reflection kind in size check: %v", targetType.Kind())
		}
	}

	return staticSize, nil
}<|MERGE_RESOLUTION|>--- conflicted
+++ resolved
@@ -205,28 +205,12 @@
 
 	useFastSsz := !d.NoFastSsz && fastsszCompat.isMarshaler && !fastsszCompat.hasDynamicSpecValues
 
-<<<<<<< HEAD
-		// use fastssz to calculate size if:
-		// - struct implements fastssz Marshaler interface
-		// - this structure or any child structure does not use spec specific field sizes
-		fastsszCompat, err := d.getFastsszCompatibility(targetType)
-		if err != nil {
-			return 0, fmt.Errorf("failed checking fastssz compatibility: %v", err)
-		}
-		if !d.NoFastSsz && fastsszCompat.isMarshaler && !fastsszCompat.hasDynamicSpecValues {
-			marshaller, ok := targetValue.Addr().Interface().(fastssz.Marshaler)
-			if ok {
-				staticSize = marshaller.SizeSSZ()
-				usedFastSsz = true
-			}
-=======
 	if useFastSsz {
-		marshaller, ok := targetValue.Addr().Interface().(fastsszMarshaler)
+		marshaller, ok := targetValue.Addr().Interface().(fastssz.Marshaler)
 		if ok {
 			staticSize = marshaller.SizeSSZ()
 		} else {
 			useFastSsz = false
->>>>>>> d89ce22b
 		}
 	}
 
