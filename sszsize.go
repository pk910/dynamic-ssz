// dynssz: Dynamic SSZ encoding/decoding for Ethereum with fastssz efficiency.
// This file is part of the dynssz package.
// Copyright (c) 2024 by pk910. Refer to LICENSE for more information.
package dynssz

import (
	"fmt"
	"reflect"
)

// getSszValueSize calculates the exact SSZ-encoded size of a value.
//
// This internal function is used by SizeSSZ to determine buffer requirements for serialization.
// It recursively traverses the value structure, calculating sizes based on SSZ encoding rules:
//   - Fixed-size types have predetermined sizes
//   - Dynamic types require 4-byte offset markers plus their content size
//   - Arrays multiply element size by length
//   - Slices account for actual length and any padding from size hints
//
// The function optimizes performance by delegating to fastssz's SizeSSZ method when:
//   - The type implements the fastssz Marshaler interface
//   - The type and all nested types have static sizes (no dynamic spec values)
//
// Parameters:
//   - targetType: The TypeDescriptor containing type metadata and size information
//   - targetValue: The reflect.Value containing the actual data to size
//
// Returns:
//   - uint32: The exact number of bytes needed to encode this value
//   - error: An error if sizing fails (e.g., slice exceeds maximum size)
//
// Special handling:
//   - Nil pointers are sized as zero-valued instances
//   - Dynamic slices include padding for size hint compliance
//   - Struct fields are sized based on their static/dynamic nature

func (d *DynSsz) getSszValueSize(targetType *TypeDescriptor, targetValue reflect.Value) (uint32, error) {
	staticSize := uint32(0)

	if targetType.IsPtr {
		targetValue = targetValue.Elem()
	}

	// use fastssz to calculate size if:
	// - struct implements fastssz Marshaler interface
	// - this structure or any child structure does not use spec specific field sizes
	useFastSsz := !d.NoFastSsz && targetType.HasFastSSZMarshaler
	if !useFastSsz && targetType.SszType == SszCustomType {
		useFastSsz = true
	}

	if useFastSsz {
		marshaller, ok := targetValue.Addr().Interface().(fastsszMarshaler)
		if ok {
			staticSize = uint32(marshaller.SizeSSZ())
		} else {
			useFastSsz = false
		}
	}

	if !useFastSsz {
		// can't use fastssz, use dynamic size calculation
		switch targetType.SszType {
<<<<<<< HEAD
		case SszContainerType, SszProgressiveContainerType:
=======
		case SszTypeWrapperType:
			// Extract the Data field from the TypeWrapper
			dataField := targetValue.Field(0)
			if !dataField.IsValid() {
				return 0, fmt.Errorf("TypeWrapper missing 'Data' field")
			}

			// Calculate size for the wrapped value using its type descriptor
			size, err := d.getSszValueSize(targetType.ElemDesc, dataField)
			if err != nil {
				return 0, err
			}
			staticSize = size
		case SszContainerType:
>>>>>>> ab49378a
			for i := 0; i < len(targetType.ContainerDesc.Fields); i++ {
				fieldType := targetType.ContainerDesc.Fields[i]
				fieldValue := targetValue.Field(i)

				if fieldType.Type.IsDynamic {
					size, err := d.getSszValueSize(fieldType.Type, fieldValue)
					if err != nil {
						return 0, err
					}

					// dynamic field, add 4 bytes for offset
					staticSize += size + 4
				} else {
					// static field
					staticSize += uint32(fieldType.Type.Size)
				}
			}
		case SszVectorType, SszBitvectorType:
			fieldType := targetType.ElemDesc
			if fieldType.Kind == reflect.Uint8 {
				staticSize = targetType.Len
			} else if fieldType.IsDynamic {
				// vector with dynamic size items, so we have to go through each item
				dataLen := targetValue.Len()

				for i := 0; i < dataLen; i++ {
					size, err := d.getSszValueSize(fieldType, targetValue.Index(i))
					if err != nil {
						return 0, err
					}
					// add 4 bytes for offset in dynamic array
					staticSize += size + 4
				}

				if dataLen < int(targetType.Len) {
					appendZero := targetType.Len - uint32(dataLen)
					zeroVal := reflect.New(fieldType.Type).Elem()
					size, err := d.getSszValueSize(fieldType, zeroVal)
					if err != nil {
						return 0, err
					}

					staticSize += (size + 4) * appendZero
				}
			} else {
				dataLen := targetValue.Len()

				if dataLen > 0 {
					size, err := d.getSszValueSize(fieldType, targetValue.Index(0))
					if err != nil {
						return 0, err
					}

					staticSize = size * targetType.Len
				} else {
					zeroVal := reflect.New(fieldType.Type).Elem()
					size, err := d.getSszValueSize(fieldType, zeroVal)
					if err != nil {
						return 0, err
					}

					staticSize += size * targetType.Len
				}
			}
		case SszListType, SszBitlistType, SszProgressiveListType, SszProgressiveBitlistType:
			fieldType := targetType.ElemDesc
			sliceLen := uint32(targetValue.Len())

			if sliceLen > 0 {
				if fieldType.Kind == reflect.Uint8 {
					staticSize = uint32(sliceLen)
				} else if fieldType.IsDynamic {
					// slice with dynamic size items, so we have to go through each item
					for i := 0; i < int(sliceLen); i++ {
						size, err := d.getSszValueSize(fieldType, targetValue.Index(i))
						if err != nil {
							return 0, err
						}
						// add 4 bytes for offset in dynamic slice
						staticSize += size + 4
					}
				} else {
					staticSize = uint32(fieldType.Size) * sliceLen
				}
			}
		case SszCompatibleUnionType:
			// CompatibleUnion: 1 byte for selector + size of the data
			variant := uint8(targetValue.Field(0).Uint())
			dataField := targetValue.Field(1)

			// Get the variant descriptor
			variantDesc, ok := targetType.UnionVariants[variant]
			if !ok {
				return 0, fmt.Errorf("unknown union variant index: %d", variant)
			}

			// Calculate size of the data
			dataSize, err := d.getSszValueSize(variantDesc, dataField.Elem())
			if err != nil {
				return 0, fmt.Errorf("failed to get size of union variant %d: %w", variant, err)
			}

			staticSize = 1 + dataSize // 1 byte selector + data size

		// primitive types
		case SszBoolType:
			staticSize = 1
		case SszUint8Type:
			staticSize = 1
		case SszUint16Type:
			staticSize = 2
		case SszUint32Type:
			staticSize = 4
		case SszUint64Type:
			staticSize = 8
		case SszUint128Type:
			staticSize = 16
		case SszUint256Type:
			staticSize = 32

		default:
			return 0, fmt.Errorf("unhandled reflection kind in size check: %v", targetType.Kind)
		}
	}

	return staticSize, nil
}<|MERGE_RESOLUTION|>--- conflicted
+++ resolved
@@ -61,9 +61,6 @@
 	if !useFastSsz {
 		// can't use fastssz, use dynamic size calculation
 		switch targetType.SszType {
-<<<<<<< HEAD
-		case SszContainerType, SszProgressiveContainerType:
-=======
 		case SszTypeWrapperType:
 			// Extract the Data field from the TypeWrapper
 			dataField := targetValue.Field(0)
@@ -77,8 +74,7 @@
 				return 0, err
 			}
 			staticSize = size
-		case SszContainerType:
->>>>>>> ab49378a
+		case SszContainerType, SszProgressiveContainerType:
 			for i := 0; i < len(targetType.ContainerDesc.Fields); i++ {
 				fieldType := targetType.ContainerDesc.Fields[i]
 				fieldValue := targetValue.Field(i)
