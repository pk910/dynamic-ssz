// dynssz: Dynamic SSZ encoding/decoding for Ethereum with fastssz efficiency.
// This file is part of the dynssz package.
// Copyright (c) 2024 by pk910. Refer to LICENSE for more information.
package dynssz_test

import (
	"bytes"
	"testing"

	. "github.com/pk910/dynamic-ssz"
)

var marshalTestMatrix = []struct {
	payload  any
	expected []byte
}{
	// primitive types
	{bool(false), fromHex("0x00")},
	{bool(true), fromHex("0x01")},
	{uint8(0), fromHex("0x00")},
	{uint8(255), fromHex("0xff")},
	{uint8(42), fromHex("0x2a")},
	{uint16(0), fromHex("0x0000")},
	{uint16(65535), fromHex("0xffff")},
	{uint16(1337), fromHex("0x3905")},
	{uint32(0), fromHex("0x00000000")},
	{uint32(4294967295), fromHex("0xffffffff")},
	{uint32(817482215), fromHex("0xe7c9b930")},
	{uint64(0), fromHex("0x0000000000000000")},
	{uint64(18446744073709551615), fromHex("0xffffffffffffffff")},
	{uint64(848028848028), fromHex("0x9c4f7572c5000000")},

	// arrays & slices
	{[]uint8{}, fromHex("0x")},
	{[]uint8{1, 2, 3, 4, 5}, fromHex("0x0102030405")},
	{[5]uint8{1, 2, 3, 4, 5}, fromHex("0x0102030405")},
	{[10]uint8{1, 2, 3, 4, 5}, fromHex("0x01020304050000000000")},

	// complex types
	{
		struct {
			F1 bool
			F2 uint8
			F3 uint16
			F4 uint32
			F5 uint64
		}{true, 1, 2, 3, 4},
		fromHex("0x01010200030000000400000000000000"),
	},
	{
		struct {
			F1 bool
			F2 []uint8  // dynamic field
			F3 []uint16 `ssz-size:"5"` // static field due to tag
			F4 uint32
		}{true, []uint8{1, 1, 1, 1}, []uint16{2, 2, 2, 2}, 3},
		fromHex("0x0113000000020002000200020000000300000001010101"),
	},
	{
		struct {
			F1 uint8
			F2 [][]uint8 `ssz-size:"?,2"`
			F3 uint8
		}{42, [][]uint8{{2, 2}, {3}}, 43},
		fromHex("0x2a060000002b02020300"),
	},
	{
		struct {
			F1 uint8
			F2 []slug_DynStruct1 `ssz-size:"3"`
			F3 uint8
		}{42, []slug_DynStruct1{{true, []uint8{4}}, {true, []uint8{4, 8, 4}}}, 43},
		fromHex("0x2a060000002b0c000000120000001a00000001050000000401050000000408040005000000"),
	},
	{
		struct {
			F1 uint8
			F2 []*slug_StaticStruct1 `ssz-size:"3"`
			F3 uint8
		}{42, []*slug_StaticStruct1{nil, {true, []uint8{4, 8, 4}}}, 43},
		fromHex("0x2a0000000001040804000000002b"),
	},
	{
		struct {
			F1 uint8
			F2 []*slug_StaticStruct1 `ssz-size:"3"`
			F3 uint8
		}{42, []*slug_StaticStruct1{nil, nil, nil, nil}, 43},
		nil, // size too long error
	},
	{
		struct {
			F1 uint8
			F2 [2][]*slug_StaticStruct1 `ssz-size:"2,3"`
			F3 uint8
		}{42, [2][]*slug_StaticStruct1{{nil, nil, nil}, {nil, nil, nil, nil}}, 43},
		nil, // size too long error
	},
	{
		struct {
			F1 uint8
			F2 [][]struct {
				F1 uint16
			} `ssz-size:"?,2"`
			F3 uint8
		}{42, [][]struct {
			F1 uint16
		}{{{F1: 2}, {F1: 3}}, {{F1: 4}, {F1: 5}}}, 43},
		fromHex("0x2a060000002b0200030004000500"),
	},
	{
		struct {
			F1 uint8
			F2 [][2][]struct {
				F1 uint16
			} `ssz-size:"?,2"`
			F3 uint8
		}{42, [][2][]struct {
			F1 uint16
		}{{{{F1: 2}, {F1: 3}}, {{F1: 4}, {F1: 5}}}, {{{F1: 8}, {F1: 9}}, {{F1: 10}, {F1: 11}}}}, 43},
		fromHex("0x2a060000002b0800000018000000080000000c0000000200030004000500080000000c000000080009000a000b00"),
	},
	{
		struct {
			F1 [][]uint16 `ssz-size:"?,2" ssz-max:"10"`
		}{[][]uint16{{2, 3}, {4, 5}, {8, 9}, {10, 11}}},
		fromHex("0x040000000200030004000500080009000a000b00"),
	},
	{
<<<<<<< HEAD
		func() any {
			list := make([]uint32, 128)
			list[0] = 123
			list[1] = 654
			list[127] = 222

			return struct {
				F1 []uint32 `ssz-type:"progressive-list"`
			}{list}
		}(),
		fromHex("0x040000007b0000008e0200000000000000000000000000000000000000000000000000000000000000000000000000000000000000000000000000000000000000000000000000000000000000000000000000000000000000000000000000000000000000000000000000000000000000000000000000000000000000000000000000000000000000000000000000000000000000000000000000000000000000000000000000000000000000000000000000000000000000000000000000000000000000000000000000000000000000000000000000000000000000000000000000000000000000000000000000000000000000000000000000000000000000000000000000000000000000000000000000000000000000000000000000000000000000000000000000000000000000000000000000000000000000000000000000000000000000000000000000000000000000000000000000000000000000000000000000000000000000000000000000000000000000000000000000000000000000000000000000000000000000000000000000000000000000000000000000000000000000000000000000000000000000000000000000000000000000000000000000000000000000000000000000000000000000000000000000000000000000000000000000000000000000000000000000000000000000000000de000000"),
	},
	// progressive bitlist test - matches Python test_progressive_bitlist.py output
	{
		func() any {
			// Create bitlist with 1000 bits where every 3rd bit is set (pattern: [false, false, true, ...])
			bits := make([]bool, 1000)
			for i := 0; i < 1000; i++ {
				bits[i] = (i%3 == 2)
			}
			// Convert to bitlist format with delimiter bit
			bytesNeeded := (len(bits) + 1 + 7) / 8
			bl := make([]byte, bytesNeeded)
			for i, bit := range bits {
				if bit {
					bl[i/8] |= 1 << (i % 8)
				}
			}

			// Set delimiter bit at position 1000 (1000 % 8 = 0, byte 125)
			bl[125] |= 0x01 // delimiter bit at position 7 of byte 125

			return struct {
				F1 []byte `ssz-type:"progressive-bitlist"`
			}{bl}
		}(),
		fromHex("04000000244992244992244992244992244992244992244992244992244992244992244992244992244992244992244992244992244992244992244992244992244992244992244992244992244992244992244992244992244992244992244992244992244992244992244992244992244992244992244992244992244992244901"),
	},

	// Progressive container tests
	{
		struct {
			Field0 uint64 `ssz-index:"0"`
			Field1 uint32 `ssz-index:"1"`
			Field2 bool   `ssz-index:"2"`
			Field3 uint16 `ssz-index:"3"`
		}{12345, 67890, true, 999},
		fromHex("0x39300000000000003209010001e703"),
	},
	{
		struct {
			Field0 uint64 `ssz-index:"0"`
			Field1 uint32 `ssz-index:"1"`
			Field2 bool   `ssz-index:"2"`
			Field3 uint16 `ssz-index:"3"`
		}{0, 0, false, 0},
		fromHex("0x000000000000000000000000000000"),
	},

	// CompatibleUnion tests
	{
		struct {
			Field0 uint16
			Field1 CompatibleUnion[struct {
				Field1 uint32
				Field2 [2]uint8
			}]
			Field3 uint16
		}{0x1337, CompatibleUnion[struct {
			Field1 uint32
			Field2 [2]uint8
		}]{Variant: 0, Data: uint32(0x12345678)}, 0x4242},
		fromHex("0x37130800000042420178563412"),
=======
		[2]uint16{1, 2},
		fromHex("0x01000200"),
>>>>>>> 2bc682ea
	},

	// ssz-type annotation tests
	{
		struct {
			BitlistData []byte `ssz-type:"bitlist" ssz-max:"100"`
		}{[]byte{0x0f, 0x01}}, // bitlist with 4 bits set, length indicator
		fromHex("0x040000000f01"),
	},

	// nil pointer tests
	{
		(*struct{ A uint32 })(nil),
		fromHex("0x00000000"),
	},

	// uint128 type tests
	{
		struct {
			Value [16]byte `ssz-type:"uint128"`
		}{[16]byte{1, 2, 3, 4, 5, 6, 7, 8, 9, 10, 11, 12, 13, 14, 15, 16}},
		fromHex("0x0102030405060708090a0b0c0d0e0f10"),
	},
	{
		struct {
			Value [2]uint64 `ssz-type:"uint128"`
		}{[2]uint64{0x0807060504030201, 0x100f0e0d0c0b0a09}},
		fromHex("0x0102030405060708090a0b0c0d0e0f10"),
	},
	{
		struct {
			Value []byte `ssz-type:"uint128" ssz-size:"16"`
		}{[]byte{1, 2, 3, 4, 5, 6, 7, 8, 9, 10, 11, 12, 13, 14, 15, 16}},
		fromHex("0x0102030405060708090a0b0c0d0e0f10"),
	},

	// uint256 type tests
	{
		struct {
			Balance [32]byte `ssz-type:"uint256"`
		}{[32]byte{
			1, 2, 3, 4, 5, 6, 7, 8, 9, 10, 11, 12, 13, 14, 15, 16,
			17, 18, 19, 20, 21, 22, 23, 24, 25, 26, 27, 28, 29, 30, 31, 32,
		}},
		fromHex("0x0102030405060708090a0b0c0d0e0f101112131415161718191a1b1c1d1e1f20"),
	},
	{
		struct {
			Balance [4]uint64 `ssz-type:"uint256"`
		}{[4]uint64{0x0807060504030201, 0x100f0e0d0c0b0a09, 0x1817161514131211, 0x201f1e1d1c1b1a19}},
		fromHex("0x0102030405060708090a0b0c0d0e0f101112131415161718191a1b1c1d1e1f20"),
	},
	{
		struct {
			Balance []byte `ssz-type:"uint256" ssz-size:"32"`
		}{[]byte{
			1, 2, 3, 4, 5, 6, 7, 8, 9, 10, 11, 12, 13, 14, 15, 16,
			17, 18, 19, 20, 21, 22, 23, 24, 25, 26, 27, 28, 29, 30, 31, 32,
		}},
		fromHex("0x0102030405060708090a0b0c0d0e0f101112131415161718191a1b1c1d1e1f20"),
	},

	// bitvector type tests
	{
		struct {
			Flags [4]byte `ssz-type:"bitvector"`
		}{[4]byte{0xff, 0x0f, 0x00, 0xf0}},
		fromHex("0xff0f00f0"),
	},

	// explicit basic type annotations
	{
		struct {
			Value uint32 `ssz-type:"uint32"`
		}{0x12345678},
		fromHex("0x78563412"),
	},
	{
		struct {
			Value bool `ssz-type:"bool"`
		}{true},
		fromHex("0x01"),
	},

	// vector type annotation
	{
		struct {
			Values []uint64 `ssz-type:"vector" ssz-size:"3"`
		}{[]uint64{1, 2, 3}},
		fromHex("0x010000000000000002000000000000000300000000000000"),
	},

	// container type annotation
	{
		struct {
			Data struct {
				A uint32
				B uint64
			} `ssz-type:"container"`
		}{struct {
			A uint32
			B uint64
		}{A: 100, B: 200}},
		fromHex("0x64000000c800000000000000"),
	},

	// string types
	{
		struct {
			Data string `ssz-max:"100"`
		}{""},
		fromHex("0x04000000"),
	},
	{
		struct {
			Data string `ssz-max:"100"`
		}{"hello"},
		fromHex("0x0400000068656c6c6f"),
	},
	{
		struct {
			Data string `ssz-max:"100"`
		}{"hello 世界"},
		fromHex("0x0400000068656c6c6f20e4b896e7958c"),
	},
	{
		struct {
			Data string `ssz-size:"32"`
		}{"hello"},
		fromHex("0x68656c6c6f000000000000000000000000000000000000000000000000000000"),
	},
	{
		struct {
			Data string `ssz-size:"32"`
		}{"abcdefghijklmnopqrstuvwxyz123456"},
		fromHex("0x6162636465666768696a6b6c6d6e6f707172737475767778797a313233343536"),
	},

	// TypeWrapper test cases
	{
		func() any {
			type WrappedByteArray = TypeWrapper[struct {
				Data []byte `ssz-size:"32"`
			}, []byte]
			testData := make([]byte, 32)
			for i := range testData {
				testData[i] = byte(i)
			}
			return WrappedByteArray{
				Data: testData,
			}
		}(),
		fromHex("0x000102030405060708090a0b0c0d0e0f101112131415161718191a1b1c1d1e1f"),
	},
	{
		func() any {
			type WrappedUint32List = TypeWrapper[struct {
				Data []uint32 `ssz-max:"1024"`
			}, []uint32]
			return WrappedUint32List{
				Data: []uint32{1, 2, 3, 4, 5},
			}
		}(),
		fromHex("0x0100000002000000030000000400000005000000"),
	},
	{
		func() any {
			type WrappedBool = TypeWrapper[struct {
				Data bool
			}, bool]
			return WrappedBool{
				Data: true,
			}
		}(),
		fromHex("0x01"),
	},
}

func TestMarshal(t *testing.T) {
	dynssz := NewDynSsz(nil)
	dynssz.NoFastSsz = true

	for idx, test := range marshalTestMatrix {
		buf, err := dynssz.MarshalSSZ(test.payload)

		switch {
		case test.expected == nil && err != nil:
			// expected error
		case err != nil:
			t.Errorf("test %v error: %v", idx, err)
		case !bytes.Equal(buf, test.expected):
			t.Errorf("test %v failed: got 0x%x, wanted 0x%x", idx, buf, test.expected)
		}
	}
}

func TestMarshalTo(t *testing.T) {
	dynssz := NewDynSsz(nil)
	dynssz.NoFastSsz = true

	for idx, test := range marshalTestMatrix {
		size, err := dynssz.SizeSSZ(test.payload)
		if err != nil {
			t.Errorf("test %v error: %v", idx, err)
		}

		buf := make([]byte, 0, size)
		buf, err = dynssz.MarshalSSZTo(test.payload, buf)

		switch {
		case test.expected == nil && err != nil:
			// expected error
		case err != nil:
			t.Errorf("test %v error: %v", idx, err)
		case !bytes.Equal(buf, test.expected):
			t.Errorf("test %v failed: got 0x%x, wanted 0x%x", idx, buf, test.expected)
		}
	}
}

func TestStringVsByteContainerMarshalEquivalence(t *testing.T) {
	type StringContainer struct {
		Data string `ssz-max:"100"`
	}

	type ByteContainer struct {
		Data []byte `ssz-max:"100"`
	}

	testCases := []struct {
		name  string
		value string
	}{
		{"empty", ""},
		{"single_char", "a"},
		{"hello", "hello"},
		{"exactly_32_bytes", "abcdefghijklmnopqrstuvwxyz123456"},
		{"over_32_bytes", "abcdefghijklmnopqrstuvwxyz1234567890"},
		{"unicode", "hello 世界"},
		{"binary", "test\x00\x01\x02\xff"},
	}

	dynssz := NewDynSsz(nil)

	for _, tc := range testCases {
		t.Run(tc.name, func(t *testing.T) {
			strContainer := StringContainer{Data: tc.value}
			byteContainer := ByteContainer{Data: []byte(tc.value)}

			strEncoded, err := dynssz.MarshalSSZ(strContainer)
			if err != nil {
				t.Fatalf("Failed to marshal string container: %v", err)
			}

			byteEncoded, err := dynssz.MarshalSSZ(byteContainer)
			if err != nil {
				t.Fatalf("Failed to marshal byte container: %v", err)
			}

			if !bytes.Equal(strEncoded, byteEncoded) {
				t.Errorf("Encoding mismatch:\nString: %x\nBytes:  %x", strEncoded, byteEncoded)
			}
		})
	}
}

func TestFixedSizeStringVsByteArrayMarshal(t *testing.T) {
	type WithFixedString struct {
		Data string `ssz-size:"32"`
		ID   uint32
	}

	type WithByteArray struct {
		Data [32]byte
		ID   uint32
	}

	dynssz := NewDynSsz(nil)

	testCases := []struct {
		name  string
		value string
	}{
		{"empty", ""},
		{"short", "hello"},
		{"exact_32", "abcdefghijklmnopqrstuvwxyz123456"},
	}

	for _, tc := range testCases {
		t.Run(tc.name, func(t *testing.T) {
			var byteData [32]byte
			copy(byteData[:], []byte(tc.value))

			strStruct := WithFixedString{
				Data: tc.value,
				ID:   42,
			}

			byteStruct := WithByteArray{
				Data: byteData,
				ID:   42,
			}

			strData, err := dynssz.MarshalSSZ(strStruct)
			if err != nil {
				t.Fatalf("Failed to marshal string struct: %v", err)
			}

			byteStructData, err := dynssz.MarshalSSZ(byteStruct)
			if err != nil {
				t.Fatalf("Failed to marshal byte struct: %v", err)
			}

			if !bytes.Equal(strData, byteStructData) {
				t.Errorf("Marshaled data mismatch:\nString: %x\nBytes:  %x", strData, byteStructData)
			}
		})
	}
}

func TestMarshalErrors(t *testing.T) {
	dynssz := NewDynSsz(nil)
	dynssz.NoFastSsz = true

	testCases := []struct {
		name        string
		input       any
		expectedErr string
	}{
		{
			name:        "unknown_type",
			input:       complex64(1 + 2i),
			expectedErr: "not supported in SSZ",
		},
		{
			name: "vector_too_big",
			input: struct {
				Data []uint8 `ssz-size:"5"`
			}{[]uint8{1, 2, 3, 4, 5, 6}},
			expectedErr: "list length is higher than max value",
		},
		{
			name: "vector_too_big_nested",
			input: struct {
				Data []*slug_StaticStruct1 `ssz-size:"3"`
			}{[]*slug_StaticStruct1{nil, nil, nil, nil}},
			expectedErr: "list length is higher than max value",
		},
		{
			name: "type_wrapper_missing_data",
			input: struct {
				TypeWrapper struct{} `ssz-type:"wrapper"`
			}{},
			expectedErr: "method not found on type",
		},

		{
			name: "invalid_uint128_size",
			input: struct {
				Value []byte `ssz-type:"uint128" ssz-size:"15"`
			}{[]byte{1, 2, 3, 4, 5, 6, 7, 8, 9, 10, 11, 12, 13, 14, 15, 16, 17}},
			expectedErr: "list length is higher than max value",
		},
		{
			name: "invalid_uint256_size",
			input: struct {
				Value []byte `ssz-type:"uint256" ssz-size:"31"`
			}{[]byte{1, 2, 3, 4, 5, 6, 7, 8, 9, 10, 11, 12, 13, 14, 15, 16, 17, 18, 19, 20, 21, 22, 23, 24, 25, 26, 27, 28, 29, 30, 31, 32, 33}},
			expectedErr: "list length is higher than max value",
		},
		{
			name: "invalid_bitvector_type",
			input: struct {
				Flags []uint16 `ssz-type:"bitvector" ssz-size:"4"`
			}{[]uint16{1, 2, 3, 4}},
			expectedErr: "bitvector ssz type can only be represented by byte slices or arrays, got uint16",
		},
		{
			name: "invalid_bitlist_type",
			input: struct {
				Bits []uint64 `ssz-type:"bitlist"`
			}{[]uint64{0xff, 0xff}},
			expectedErr: "bitlist ssz type can only be represented by byte slices or arrays, got uint64",
		},
		{
			name: "string_too_long_fixed",
			input: struct {
				Data string `ssz-size:"5"`
			}{"hello world"},
			expectedErr: "list length is higher than max value",
		},
		{
			name: "nested_container_field_error",
			input: struct {
				Inner struct {
					Data []uint32 `ssz-size:"2"`
				}
			}{struct {
				Data []uint32 `ssz-size:"2"`
			}{[]uint32{1, 2, 3}}},
			expectedErr: "list length is higher than max value",
		},
		{
			name: "dynamic_container_field_error",
			input: struct {
				Static  uint32
				Dynamic []struct {
					Data []uint8 `ssz-size:"3"`
				} `ssz-max:"10"`
			}{
				Static: 42,
				Dynamic: []struct {
					Data []uint8 `ssz-size:"3"`
				}{{[]uint8{1, 2, 3, 4}}},
			},
			expectedErr: "list length is higher than max value",
		},
		{
			name: "vector_element_marshal_error",
			input: struct {
				Data [3]struct {
					Inner complex64
				}
			}{[3]struct {
				Inner complex64
			}{{complex64(1)}, {complex64(2)}, {complex64(3)}}},
			expectedErr: "complex numbers are not supported in SSZ",
		},
		{
			name: "dynamic_vector_element_marshal_error",
			input: struct {
				Data []struct {
					Inner complex128
				} `ssz-max:"10"`
			}{[]struct {
				Inner complex128
			}{{complex128(1)}, {complex128(2)}}},
			expectedErr: "complex numbers are not supported in SSZ",
		},
		{
			name: "list_element_marshal_error",
			input: struct {
				Data []struct {
					Value func()
				} `ssz-max:"10"`
			}{[]struct {
				Value func()
			}{{nil}, {nil}}},
			expectedErr: "functions are not supported in SSZ",
		},
		{
			name: "multi_dimensional_size_mismatch",
			input: struct {
				Data [2][]*slug_StaticStruct1 `ssz-size:"2,3"`
			}{[2][]*slug_StaticStruct1{{nil, nil, nil}, {nil, nil, nil, nil}}},
			expectedErr: "list length is higher than max value",
		},
		{
			name: "invalid_custom_type",
			input: struct {
				Data map[string]int
			}{map[string]int{"a": 1}},
			expectedErr: "maps are not supported in SSZ",
		},
		{
			name: "invalid_interface_type",
			input: struct {
				Data interface{}
			}{42},
			expectedErr: "interfaces are not supported in SSZ",
		},
		{
			name: "channel_type",
			input: struct {
				Ch chan int
			}{make(chan int)},
			expectedErr: "channels are not supported in SSZ",
		},
		{
			name: "function_type",
			input: struct {
				Fn func() error
			}{func() error { return nil }},
			expectedErr: "functions are not supported in SSZ",
		},
	}

	for _, tc := range testCases {
		t.Run(tc.name, func(t *testing.T) {
			_, err := dynssz.MarshalSSZ(tc.input)
			if err == nil {
				t.Errorf("expected error containing '%s', but got no error", tc.expectedErr)
			} else if !contains(err.Error(), tc.expectedErr) {
				t.Errorf("expected error containing '%s', but got: %v", tc.expectedErr, err)
			}
		})
	}
}

func contains(s, substr string) bool {
	return len(s) >= len(substr) && (s == substr || len(s) > len(substr) && containsHelper(s, substr))
}

func containsHelper(s, substr string) bool {
	for i := 0; i <= len(s)-len(substr); i++ {
		if s[i:i+len(substr)] == substr {
			return true
		}
	}
	return false
}<|MERGE_RESOLUTION|>--- conflicted
+++ resolved
@@ -127,7 +127,6 @@
 		fromHex("0x040000000200030004000500080009000a000b00"),
 	},
 	{
-<<<<<<< HEAD
 		func() any {
 			list := make([]uint32, 128)
 			list[0] = 123
@@ -201,10 +200,10 @@
 			Field2 [2]uint8
 		}]{Variant: 0, Data: uint32(0x12345678)}, 0x4242},
 		fromHex("0x37130800000042420178563412"),
-=======
+	},
+	{
 		[2]uint16{1, 2},
 		fromHex("0x01000200"),
->>>>>>> 2bc682ea
 	},
 
 	// ssz-type annotation tests
