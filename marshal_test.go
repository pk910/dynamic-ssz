// dynssz: Dynamic SSZ encoding/decoding for Ethereum with fastssz efficiency.
// This file is part of the dynssz package.
// Copyright (c) 2024 by pk910. Refer to LICENSE for more information.
package dynssz_test

import (
	"bytes"
	"testing"

	. "github.com/pk910/dynamic-ssz"
)

var marshalTestMatrix = []struct {
	payload  any
	expected []byte
}{
	// primitive types
	{bool(false), fromHex("0x00")},
	{bool(true), fromHex("0x01")},
	{uint8(0), fromHex("0x00")},
	{uint8(255), fromHex("0xff")},
	{uint8(42), fromHex("0x2a")},
	{uint16(0), fromHex("0x0000")},
	{uint16(65535), fromHex("0xffff")},
	{uint16(1337), fromHex("0x3905")},
	{uint32(0), fromHex("0x00000000")},
	{uint32(4294967295), fromHex("0xffffffff")},
	{uint32(817482215), fromHex("0xe7c9b930")},
	{uint64(0), fromHex("0x0000000000000000")},
	{uint64(18446744073709551615), fromHex("0xffffffffffffffff")},
	{uint64(848028848028), fromHex("0x9c4f7572c5000000")},

	// arrays & slices
	{[]uint8{}, fromHex("0x")},
	{[]uint8{1, 2, 3, 4, 5}, fromHex("0x0102030405")},
	{[5]uint8{1, 2, 3, 4, 5}, fromHex("0x0102030405")},
	{[10]uint8{1, 2, 3, 4, 5}, fromHex("0x01020304050000000000")},

	// complex types
	{
		struct {
			F1 bool
			F2 uint8
			F3 uint16
			F4 uint32
			F5 uint64
		}{true, 1, 2, 3, 4},
		fromHex("0x01010200030000000400000000000000"),
	},
	{
		struct {
			F1 bool
			F2 []uint8  // dynamic field
			F3 []uint16 `ssz-size:"5"` // static field due to tag
			F4 uint32
		}{true, []uint8{1, 1, 1, 1}, []uint16{2, 2, 2, 2}, 3},
		fromHex("0x0113000000020002000200020000000300000001010101"),
	},
	{
		struct {
			F1 uint8
			F2 [][]uint8 `ssz-size:"?,2"`
			F3 uint8
		}{42, [][]uint8{{2, 2}, {3}}, 43},
		fromHex("0x2a060000002b02020300"),
	},
	{
		struct {
			F1 uint8
			F2 []slug_DynStruct1 `ssz-size:"3"`
			F3 uint8
		}{42, []slug_DynStruct1{{true, []uint8{4}}, {true, []uint8{4, 8, 4}}}, 43},
		fromHex("0x2a060000002b0c000000120000001a00000001050000000401050000000408040005000000"),
	},
	{
		struct {
			F1 uint8
			F2 []*slug_StaticStruct1 `ssz-size:"3"`
			F3 uint8
		}{42, []*slug_StaticStruct1{nil, {true, []uint8{4, 8, 4}}}, 43},
		fromHex("0x2a0000000001040804000000002b"),
	},
	{
		struct {
			F1 uint8
			F2 []*slug_StaticStruct1 `ssz-size:"3"`
			F3 uint8
		}{42, []*slug_StaticStruct1{nil, nil, nil, nil}, 43},
		nil, // size too long error
	},
	{
		struct {
			F1 uint8
			F2 [2][]*slug_StaticStruct1 `ssz-size:"2,3"`
			F3 uint8
		}{42, [2][]*slug_StaticStruct1{{nil, nil, nil}, {nil, nil, nil, nil}}, 43},
		nil, // size too long error
	},
	{
		struct {
			F1 uint8
			F2 [][]struct {
				F1 uint16
			} `ssz-size:"?,2"`
			F3 uint8
		}{42, [][]struct {
			F1 uint16
		}{{{F1: 2}, {F1: 3}}, {{F1: 4}, {F1: 5}}}, 43},
		fromHex("0x2a060000002b0200030004000500"),
	},
	{
		struct {
			F1 uint8
			F2 [][2][]struct {
				F1 uint16
			} `ssz-size:"?,2"`
			F3 uint8
		}{42, [][2][]struct {
			F1 uint16
		}{{{{F1: 2}, {F1: 3}}, {{F1: 4}, {F1: 5}}}, {{{F1: 8}, {F1: 9}}, {{F1: 10}, {F1: 11}}}}, 43},
		fromHex("0x2a060000002b0800000018000000080000000c0000000200030004000500080000000c000000080009000a000b00"),
	},
	{
		struct {
			F1 [][]uint16 `ssz-size:"?,2" ssz-max:"10"`
		}{[][]uint16{{2, 3}, {4, 5}, {8, 9}, {10, 11}}},
		fromHex("0x040000000200030004000500080009000a000b00"),
	},
<<<<<<< HEAD
	{
		func() any {
			list := make([]uint32, 128)
			list[0] = 123
			list[1] = 654
			list[127] = 222

			return struct {
				F1 []uint32 `ssz-type:"progressive-list"`
			}{list}
		}(),
		fromHex("0x040000007b0000008e0200000000000000000000000000000000000000000000000000000000000000000000000000000000000000000000000000000000000000000000000000000000000000000000000000000000000000000000000000000000000000000000000000000000000000000000000000000000000000000000000000000000000000000000000000000000000000000000000000000000000000000000000000000000000000000000000000000000000000000000000000000000000000000000000000000000000000000000000000000000000000000000000000000000000000000000000000000000000000000000000000000000000000000000000000000000000000000000000000000000000000000000000000000000000000000000000000000000000000000000000000000000000000000000000000000000000000000000000000000000000000000000000000000000000000000000000000000000000000000000000000000000000000000000000000000000000000000000000000000000000000000000000000000000000000000000000000000000000000000000000000000000000000000000000000000000000000000000000000000000000000000000000000000000000000000000000000000000000000000000000000000000000000000000000000000000000000000000de000000"),
	},
	// progressive bitlist test - matches Python test_progressive_bitlist.py output
	{
		func() any {
			// Create bitlist with 1000 bits where every 3rd bit is set (pattern: [false, false, true, ...])
			bits := make([]bool, 1000)
			for i := 0; i < 1000; i++ {
				bits[i] = (i%3 == 2)
			}
			// Convert to bitlist format with delimiter bit
			bytesNeeded := (len(bits) + 1 + 7) / 8
			bl := make([]byte, bytesNeeded)
			for i, bit := range bits {
				if bit {
					bl[i/8] |= 1 << (i % 8)
				}
			}

			// Set delimiter bit at position 1000 (1000 % 8 = 0, byte 125)
			bl[125] |= 0x01 // delimiter bit at position 7 of byte 125

			return struct {
				F1 []byte `ssz-type:"progressive-bitlist"`
			}{bl}
		}(),
		fromHex("04000000244992244992244992244992244992244992244992244992244992244992244992244992244992244992244992244992244992244992244992244992244992244992244992244992244992244992244992244992244992244992244992244992244992244992244992244992244992244992244992244992244992244901"),
	},

	// Progressive container tests
	{
		struct {
			Field0 uint64 `ssz-index:"0"`
			Field1 uint32 `ssz-index:"1"`
			Field2 bool   `ssz-index:"2"`
			Field3 uint16 `ssz-index:"3"`
		}{12345, 67890, true, 999},
		fromHex("0x39300000000000003209010001e703"),
	},
	{
		struct {
			Field0 uint64 `ssz-index:"0"`
			Field1 uint32 `ssz-index:"1"`
			Field2 bool   `ssz-index:"2"`
			Field3 uint16 `ssz-index:"3"`
		}{0, 0, false, 0},
		fromHex("0x000000000000000000000000000000"),
	},

	// CompatibleUnion tests
	{
		struct {
			Field0 uint16
			Field1 CompatibleUnion[struct {
				Field1 uint32
				Field2 [2]uint8
			}]
			Field3 uint16
		}{0x1337, CompatibleUnion[struct {
			Field1 uint32
			Field2 [2]uint8
		}]{Variant: 0, Data: uint32(0x12345678)}, 0x4242},
		fromHex("0x37130800000042420178563412"),
=======

	// string types
	{
		struct {
			Data string `ssz-max:"100"`
		}{""},
		fromHex("0x04000000"),
	},
	{
		struct {
			Data string `ssz-max:"100"`
		}{"hello"},
		fromHex("0x0400000068656c6c6f"),
	},
	{
		struct {
			Data string `ssz-max:"100"`
		}{"hello 世界"},
		fromHex("0x0400000068656c6c6f20e4b896e7958c"),
	},
	{
		struct {
			Data string `ssz-size:"32"`
		}{"hello"},
		fromHex("0x68656c6c6f000000000000000000000000000000000000000000000000000000"),
	},
	{
		struct {
			Data string `ssz-size:"32"`
		}{"abcdefghijklmnopqrstuvwxyz123456"},
		fromHex("0x6162636465666768696a6b6c6d6e6f707172737475767778797a313233343536"),
>>>>>>> ab3f97e4
	},
}

func TestMarshal(t *testing.T) {
	dynssz := NewDynSsz(nil)
	dynssz.NoFastSsz = true

	for idx, test := range marshalTestMatrix {
		buf, err := dynssz.MarshalSSZ(test.payload)

		switch {
		case test.expected == nil && err != nil:
			// expected error
		case err != nil:
			t.Errorf("test %v error: %v", idx, err)
		case !bytes.Equal(buf, test.expected):
			t.Errorf("test %v failed: got 0x%x, wanted 0x%x", idx, buf, test.expected)
		}
	}
}

func TestStringVsByteContainerMarshalEquivalence(t *testing.T) {
	type StringContainer struct {
		Data string `ssz-max:"100"`
	}

	type ByteContainer struct {
		Data []byte `ssz-max:"100"`
	}

	testCases := []struct {
		name  string
		value string
	}{
		{"empty", ""},
		{"single_char", "a"},
		{"hello", "hello"},
		{"exactly_32_bytes", "abcdefghijklmnopqrstuvwxyz123456"},
		{"over_32_bytes", "abcdefghijklmnopqrstuvwxyz1234567890"},
		{"unicode", "hello 世界"},
		{"binary", "test\x00\x01\x02\xff"},
	}

	dynssz := NewDynSsz(nil)

	for _, tc := range testCases {
		t.Run(tc.name, func(t *testing.T) {
			strContainer := StringContainer{Data: tc.value}
			byteContainer := ByteContainer{Data: []byte(tc.value)}

			strEncoded, err := dynssz.MarshalSSZ(strContainer)
			if err != nil {
				t.Fatalf("Failed to marshal string container: %v", err)
			}

			byteEncoded, err := dynssz.MarshalSSZ(byteContainer)
			if err != nil {
				t.Fatalf("Failed to marshal byte container: %v", err)
			}

			if !bytes.Equal(strEncoded, byteEncoded) {
				t.Errorf("Encoding mismatch:\nString: %x\nBytes:  %x", strEncoded, byteEncoded)
			}
		})
	}
}

func TestFixedSizeStringVsByteArrayMarshal(t *testing.T) {
	type WithFixedString struct {
		Data string `ssz-size:"32"`
		ID   uint32
	}

	type WithByteArray struct {
		Data [32]byte
		ID   uint32
	}

	dynssz := NewDynSsz(nil)

	testCases := []struct {
		name  string
		value string
	}{
		{"empty", ""},
		{"short", "hello"},
		{"exact_32", "abcdefghijklmnopqrstuvwxyz123456"},
		{"over_32_truncated", "abcdefghijklmnopqrstuvwxyz1234567890"},
	}

	for _, tc := range testCases {
		t.Run(tc.name, func(t *testing.T) {
			var byteData [32]byte
			copy(byteData[:], []byte(tc.value))

			strStruct := WithFixedString{
				Data: tc.value,
				ID:   42,
			}

			byteStruct := WithByteArray{
				Data: byteData,
				ID:   42,
			}

			strData, err := dynssz.MarshalSSZ(strStruct)
			if err != nil {
				t.Fatalf("Failed to marshal string struct: %v", err)
			}

			byteStructData, err := dynssz.MarshalSSZ(byteStruct)
			if err != nil {
				t.Fatalf("Failed to marshal byte struct: %v", err)
			}

			if !bytes.Equal(strData, byteStructData) {
				t.Errorf("Marshaled data mismatch:\nString: %x\nBytes:  %x", strData, byteStructData)
			}
		})
	}
}<|MERGE_RESOLUTION|>--- conflicted
+++ resolved
@@ -126,7 +126,6 @@
 		}{[][]uint16{{2, 3}, {4, 5}, {8, 9}, {10, 11}}},
 		fromHex("0x040000000200030004000500080009000a000b00"),
 	},
-<<<<<<< HEAD
 	{
 		func() any {
 			list := make([]uint32, 128)
@@ -201,7 +200,7 @@
 			Field2 [2]uint8
 		}]{Variant: 0, Data: uint32(0x12345678)}, 0x4242},
 		fromHex("0x37130800000042420178563412"),
-=======
+	},
 
 	// string types
 	{
@@ -233,7 +232,6 @@
 			Data string `ssz-size:"32"`
 		}{"abcdefghijklmnopqrstuvwxyz123456"},
 		fromHex("0x6162636465666768696a6b6c6d6e6f707172737475767778797a313233343536"),
->>>>>>> ab3f97e4
 	},
 }
 
