name: Examples

on:
  push:
    branches: [ master, main ]
  pull_request:
    branches: [ master, main ]

jobs:
  examples:
    runs-on: ubuntu-latest
    strategy:
      matrix:
<<<<<<< HEAD
        go-version: [1.21.x]
        example:
          - basic
          - versioned-blocks
          - custom-types
          - progressive-merkleization
=======
        go-version: [1.21.x, 1.25.x]
        example: [basic, versioned-blocks, custom-types]
>>>>>>> 2bc682ea
    
    steps:
    - name: Checkout code
      uses: actions/checkout@v4
      
    - name: Set up Go
      uses: actions/setup-go@v4
      with:
        go-version: ${{ matrix.go-version }}
        
    - name: Cache Go modules
      uses: actions/cache@v3
      with:
        path: ~/go/pkg/mod
        key: ${{ runner.os }}-go-${{ matrix.go-version }}-examples-${{ hashFiles('**/go.sum') }}
          
    - name: Download main module dependencies
      run: go mod download
      
    - name: Build and run example
      run: |
        cd examples/${{ matrix.example }}
        go mod download
        go run .<|MERGE_RESOLUTION|>--- conflicted
+++ resolved
@@ -11,17 +11,13 @@
     runs-on: ubuntu-latest
     strategy:
       matrix:
-<<<<<<< HEAD
-        go-version: [1.21.x]
+
+        go-version: [1.21.x, 1.25.x]
         example:
           - basic
           - versioned-blocks
           - custom-types
           - progressive-merkleization
-=======
-        go-version: [1.21.x, 1.25.x]
-        example: [basic, versioned-blocks, custom-types]
->>>>>>> 2bc682ea
     
     steps:
     - name: Checkout code
