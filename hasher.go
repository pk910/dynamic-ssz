package dynssz

import (
	"crypto/sha256"
	"encoding/binary"
	"fmt"
	"hash"
	"math/bits"
	"sync"
<<<<<<< HEAD

	"github.com/pk910/dynamic-ssz/sszutils"
	"github.com/prysmaticlabs/gohashtree"
=======
>>>>>>> f61c4fd9
)

// this hasher implementation was copied from the fastssz package
// https://github.com/ferranbt/fastssz/blob/main/hasher.go
// code has been modified for dynamis-ssz needs

// Compile-time check to ensure Hasher implements HashWalker interface
var _ HashWalker = (*Hasher)(nil)

var (
	// ErrIncorrectByteSize means that the byte size is incorrect
	ErrIncorrectByteSize = fmt.Errorf("incorrect byte size")

	// ErrIncorrectListSize means that the size of the list is incorrect
	ErrIncorrectListSize = fmt.Errorf("incorrect list size")
)

// DefaultHasherPool is a default hasher pool
var DefaultHasherPool HasherPool
var FastHasherPool HasherPool = HasherPool{
	HashFn: hashtreeHashByteSlice,
}

var hasherInitialized bool
var hasherInitMutex sync.Mutex
var zeroHashes [65][32]byte
var zeroHashLevels map[string]int
var trueBytes, falseBytes, zeroBytes []byte

func initHasher() {
	hasherInitMutex.Lock()
	defer hasherInitMutex.Unlock()

	if hasherInitialized {
		return
	}

	hasherInitialized = true
	falseBytes = make([]byte, 32)
	trueBytes = make([]byte, 32)
	zeroBytes = sszutils.ZeroBytes()
	trueBytes[0] = 1
	zeroHashLevels = make(map[string]int)
	zeroHashLevels[string(falseBytes)] = 0

	tmp := [64]byte{}
	for i := 0; i < 64; i++ {
		copy(tmp[:32], zeroHashes[i][:])
		copy(tmp[32:], zeroHashes[i][:])
		zeroHashes[i+1] = sha256.Sum256(tmp[:])
		zeroHashLevels[string(zeroHashes[i+1][:])] = i + 1
	}
}

type HashFn func(dst []byte, input []byte) error

// NativeHashWrapper wraps a hash.Hash function into a HashFn
func NativeHashWrapper(hashFn hash.Hash) HashFn {
	return func(dst []byte, input []byte) error {
		hash := func(dst []byte, src []byte) {
			hashFn.Write(src[:32])
			hashFn.Write(src[32:64])
			hashFn.Sum(dst)
			hashFn.Reset()
		}

		layerLen := len(input) / 32
		if layerLen%2 == 1 {
			layerLen++
		}
		for i := 0; i < layerLen; i += 2 {
			hash(input[(i/2)*32:][:0], input[i*32:])
		}
		return nil
	}
}

// HasherPool may be used for pooling Hashers for similarly typed SSZs.
type HasherPool struct {
	HashFn HashFn
	pool   sync.Pool
}

// Get acquires a Hasher from the pool.
func (hh *HasherPool) Get() *Hasher {
	h := hh.pool.Get()
	if h == nil {
		if hh.HashFn == nil {
			return NewHasher()
		} else {
			return NewHasherWithHashFn(hh.HashFn)
		}
	}
	return h.(*Hasher)
}

// Put releases the Hasher to the pool.
func (hh *HasherPool) Put(h *Hasher) {
	h.Reset()
	hh.pool.Put(h)
}

// Hasher is a utility tool to hash SSZ structs
type Hasher struct {
	// buffer array to store hashing values
	buf []byte

	// tmp array used for uint64 and bitlist processing
	tmp []byte

	// sha256 hash function
	hash HashFn
}

// NewHasher creates a new Hasher object with sha256 hash
func NewHasher() *Hasher {
	return NewHasherWithHash(sha256.New())
}

// NewHasherWithHash creates a new Hasher object with a custom hash.Hash function
func NewHasherWithHash(hh hash.Hash) *Hasher {
	return NewHasherWithHashFn(NativeHashWrapper(hh))
}

// NewHasherWithHashFn creates a new Hasher object with a custom HashFn function
func NewHasherWithHashFn(hh HashFn) *Hasher {
	if !hasherInitialized {
		initHasher()
	}

	return &Hasher{
		hash: hh,
		tmp:  make([]byte, 64),
	}
}

// Reset resets the Hasher obj
func (h *Hasher) Reset() {
	h.buf = h.buf[:0]
}

func (h *Hasher) AppendBytes32(b []byte) {
	h.buf = append(h.buf, b...)
	if rest := len(b) % 32; rest != 0 {
		// pad zero bytes to the left
		h.buf = append(h.buf, zeroBytes[:32-rest]...)
	}
}

// PutUint64 appends a uint64 in 32 bytes
func (h *Hasher) PutUint64(i uint64) {
	binary.LittleEndian.PutUint64(h.tmp[:8], i)
	h.AppendBytes32(h.tmp[:8])
}

// PutUint32 appends a uint32 in 32 bytes
func (h *Hasher) PutUint32(i uint32) {
	binary.LittleEndian.PutUint32(h.tmp[:4], i)
	h.AppendBytes32(h.tmp[:4])
}

// PutUint16 appends a uint16 in 32 bytes
func (h *Hasher) PutUint16(i uint16) {
	binary.LittleEndian.PutUint16(h.tmp[:2], i)
	h.AppendBytes32(h.tmp[:2])
}

// PutUint8 appends a uint8 in 32 bytes
func (h *Hasher) PutUint8(i uint8) {
	h.tmp[0] = byte(i)
	h.AppendBytes32(h.tmp[:1])
}

func CalculateLimit(maxCapacity, numItems, size uint64) uint64 {
	limit := (maxCapacity*size + 31) / 32
	if limit != 0 {
		return limit
	}
	if numItems == 0 {
		return 1
	}
	return numItems
}

func (h *Hasher) FillUpTo32() {
	// pad zero bytes to the left
	if rest := len(h.buf) % 32; rest != 0 {
		h.buf = append(h.buf, zeroBytes[:32-rest]...)
	}
}

func (h *Hasher) AppendUint8(i uint8) {
	h.buf = sszutils.MarshalUint8(h.buf, i)
}

func (h *Hasher) AppendUint16(i uint16) {
	h.buf = sszutils.MarshalUint16(h.buf, i)
}

func (h *Hasher) AppendUint32(i uint32) {
	h.buf = sszutils.MarshalUint32(h.buf, i)
}

func (h *Hasher) AppendUint64(i uint64) {
	h.buf = sszutils.MarshalUint64(h.buf, i)
}

func (h *Hasher) Append(i []byte) {
	h.buf = append(h.buf, i...)
}

// PutRootVector appends an array of roots
func (h *Hasher) PutRootVector(b [][]byte, maxCapacity ...uint64) error {
	indx := h.Index()
	for _, i := range b {
		if len(i) != 32 {
			return fmt.Errorf("bad root")
		}
		h.buf = append(h.buf, i...)
	}

	if len(maxCapacity) == 0 {
		h.Merkleize(indx)
	} else {
		numItems := uint64(len(b))
		limit := CalculateLimit(maxCapacity[0], numItems, 32)

		h.MerkleizeWithMixin(indx, numItems, limit)
	}
	return nil
}

// PutUint64Array appends an array of uint64
func (h *Hasher) PutUint64Array(b []uint64, maxCapacity ...uint64) {
	indx := h.Index()
	for _, i := range b {
		h.AppendUint64(i)
	}

	// pad zero bytes to the left
	h.FillUpTo32()

	if len(maxCapacity) == 0 {
		// Array with fixed size
		h.Merkleize(indx)
	} else {
		numItems := uint64(len(b))
		limit := CalculateLimit(maxCapacity[0], numItems, 8)

		h.MerkleizeWithMixin(indx, numItems, limit)
	}
}

func parseBitlist(dst, buf []byte) ([]byte, uint64) {
	msb := uint8(bits.Len8(buf[len(buf)-1])) - 1
	size := uint64(8*(len(buf)-1) + int(msb))

	dst = append(dst, buf...)
	dst[len(dst)-1] &^= uint8(1 << msb)

	newLen := len(dst)
	for i := len(dst) - 1; i >= 0; i-- {
		if dst[i] != 0x00 {
			break
		}
		newLen = i
	}
	res := dst[:newLen]
	return res, size
}

// PutBitlist appends a ssz bitlist
func (h *Hasher) PutBitlist(bb []byte, maxSize uint64) {
	var size uint64
	h.tmp, size = parseBitlist(h.tmp[:0], bb)

	// merkleize the content with mix in length
	indx := h.Index()
	h.AppendBytes32(h.tmp)
	h.MerkleizeWithMixin(indx, size, (maxSize+255)/256)
}

func (h *Hasher) PutProgressiveBitlist(bb []byte) {
	var size uint64
	h.tmp, size = parseBitlist(h.tmp[:0], bb)

	// merkleize the content with mix in length
	indx := h.Index()
	h.AppendBytes32(h.tmp)
	h.MerkleizeProgressiveWithMixin(indx, size)
}

// PutBool appends a boolean
func (h *Hasher) PutBool(b bool) {
	if b {
		h.buf = append(h.buf, trueBytes...)
	} else {
		h.buf = append(h.buf, falseBytes...)
	}
}

// PutBytes appends bytes
func (h *Hasher) PutBytes(b []byte) {
	if len(b) <= 32 {
		h.AppendBytes32(b)
		return
	}

	// if the bytes are longer than 32 we have to
	// merkleize the content
	indx := h.Index()
	h.AppendBytes32(b)
	h.Merkleize(indx)
}

// Index marks the current buffer index
func (h *Hasher) Index() int {
	return len(h.buf)
}

// Merkleize is used to merkleize the last group of the hasher
func (h *Hasher) Merkleize(indx int) {
	// merkleizeImpl will expand the `input` by 32 bytes if some hashing depth
	// hits an odd chunk length. But if we're at the end of `h.buf` already,
	// appending to `input` will allocate a new buffer, *not* expand `h.buf`,
	// so the next invocation will realloc, over and over and over. We can pre-
	// emptively cater for that by ensuring that an extra 32 bytes is always
	// available.
	if len(h.buf) == cap(h.buf) {
		h.buf = append(h.buf, zeroBytes[:32]...)
		h.buf = h.buf[:len(h.buf)-len(zeroBytes[:32])]
	}
	input := h.buf[indx:]

	// merkleize the input
	input = h.merkleizeImpl(input[:0], input, 0)
	h.buf = append(h.buf[:indx], input...)
}

// MerkleizeWithMixin is used to merkleize the last group of the hasher
func (h *Hasher) MerkleizeWithMixin(indx int, num, limit uint64) {
	h.FillUpTo32()
	input := h.buf[indx:]

	// merkleize the input
	input = h.merkleizeImpl(input[:0], input, limit)

	// mixin with the size
	output := h.tmp[:32]
	for indx := range output {
		output[indx] = 0
	}
	sszutils.MarshalUint64(output[:0], num)
	input = append(input, output...)

	// input is of the form [<input><size>] of 64 bytes
	h.hash(input, input)
	h.buf = append(h.buf[:indx], input[:32]...)
}

func (h *Hasher) Hash() []byte {
	start := 0
	if len(h.buf) > 32 {
		start = len(h.buf) - 32
	}
	return h.buf[start:]
}

// HashRoot creates the hash final hash root
func (h *Hasher) HashRoot() (res [32]byte, err error) {
	if len(h.buf) != 32 {
		err = fmt.Errorf("expected 32 byte size")
		return
	}
	copy(res[:], h.buf)
	return
}

func (h *Hasher) nextPowerOfTwo(v uint64) uint {
	v--
	v |= v >> 1
	v |= v >> 2
	v |= v >> 4
	v |= v >> 8
	v |= v >> 16
	v++
	return uint(v)
}

func (h *Hasher) getDepth(d uint64) uint8 {
	if d <= 1 {
		return 0
	}
	i := h.nextPowerOfTwo(d)
	return 64 - uint8(bits.LeadingZeros(i)) - 1
}

func (h *Hasher) merkleizeImpl(dst []byte, input []byte, limit uint64) []byte {
	// count is the number of 32 byte chunks from the input, after right-padding
	// with zeroes to the next multiple of 32 bytes when the input is not aligned
	// to a multiple of 32 bytes.
	count := uint64((len(input) + 31) / 32)
	if limit == 0 {
		limit = count
	} else if count > limit {
		panic(fmt.Sprintf("BUG: count '%d' higher than limit '%d'", count, limit))
	}

	if limit == 0 {
		return append(dst, zeroBytes[:32]...)
	}
	if limit == 1 {
		if count == 1 {
			return append(dst, input[:32]...)
		}
		return append(dst, zeroBytes[:32]...)
	}

	depth := h.getDepth(limit)
	if len(input) == 0 {
		return append(dst, zeroHashes[depth][:]...)
	}

	for i := uint8(0); i < depth; i++ {
		layerLen := len(input) / 32
		oddNodeLength := layerLen%2 == 1

		if oddNodeLength {
			// is odd length
			input = append(input, zeroHashes[i][:]...)
			layerLen++
		}

		outputLen := (layerLen / 2) * 32

		h.hash(input, input)
		input = input[:outputLen]
	}

	return append(dst, input...)
}

// Merkleize is used to merkleize the last group of the hasher
func (h *Hasher) MerkleizeProgressive(indx int) {
	// merkleizeImpl will expand the `input` by 32 bytes if some hashing depth
	// hits an odd chunk length. But if we're at the end of `h.buf` already,
	// appending to `input` will allocate a new buffer, *not* expand `h.buf`,
	// so the next invocation will realloc, over and over and over. We can pre-
	// emptively cater for that by ensuring that an extra 32 bytes is always
	// available.
	h.buf = append(h.buf, zeroBytes...)
	h.buf = h.buf[:len(h.buf)-len(zeroBytes)]
	input := h.buf[indx:]

	// merkleize the input
	input = h.merkleizeProgressiveImpl(input[:0], input, 0)
	h.buf = append(h.buf[:indx], input...)
}

// MerkleizeProgressiveWithMixin is used to merkleize progressive lists with length mixin
func (h *Hasher) MerkleizeProgressiveWithMixin(indx int, num uint64) {
	h.FillUpTo32()
	input := h.buf[indx:]

	// progressive merkleize the input
	input = h.merkleizeProgressiveImpl(input[:0], input, 0)

	// mixin with the size (same as MerkleizeWithMixin)
	output := h.tmp[:32]
	for indx := range output {
		output[indx] = 0
	}
	sszutils.MarshalUint64(output[:0], num)
	input = append(input, output...)

	// input is of the form [<progressive_root><size>] of 64 bytes
	h.hash(input, input)

	h.buf = append(h.buf[:indx], input[:32]...)
}

// MerkleizeProgressiveWithMixin is used to merkleize progressive lists with length mixin
func (h *Hasher) MerkleizeProgressiveWithActiveFields(indx int, activeFields []byte) {
	h.FillUpTo32()
	input := h.buf[indx:]

	// progressive merkleize the input
	input = h.merkleizeProgressiveImpl(input[:0], input, 0)

	// mixin with the active fields bitvector
	input = append(input, activeFields...)
	if rest := len(activeFields) % 32; rest != 0 {
		// pad zero bytes to the left
		input = append(input, zeroBytes[:32-rest]...)
	}

	// input is of the form [<progressive_root><active_fields>] of 64 bytes
	h.hash(input, input)

	h.buf = append(h.buf[:indx], input[:32]...)
}

func (h *Hasher) merkleizeProgressiveImpl(dst []byte, chunks []byte, depth uint8) []byte {
	count := uint64((len(chunks) + 31) / 32)

	if count == 0 {
		return append(dst, zeroBytes...)
	}

	// This implements subtree_fill_progressive from remerkleable
	// def subtree_fill_progressive(nodes: PyList[Node], depth=0) -> Node:
	//     if len(nodes) == 0:
	//         return zero_node(0)
	//     base_size = 1 << depth
	//     return PairNode(
	//         subtree_fill_progressive(nodes[base_size:], depth + 2),
	//         subtree_fill_to_contents(nodes[:base_size], depth),
	//     )

	// Calculate base_size = 1 << depth (1, 4, 16, 64, 256...)
	baseSize := uint64(1) << depth

	// Split chunks: first baseSize chunks go to RIGHT (binary), rest go to LEFT (progressive)
	splitPoint := int(baseSize * 32)
	if splitPoint > len(chunks) {
		splitPoint = len(chunks)
	}

	// Right child: subtree_fill_to_contents(nodes[:base_size], depth) - binary merkleization
	rightChunks := chunks[:splitPoint]

	// Ensure rightChunks are properly padded to 32-byte boundaries
	if len(rightChunks) > 0 && len(rightChunks)%32 != 0 {
		padNeeded := 32 - (len(rightChunks) % 32)
		rightChunks = append(rightChunks, zeroBytes[:padNeeded]...)
	}

	rightRoot := h.merkleizeImpl(rightChunks[:0], rightChunks, baseSize)

	// Left child: subtree_fill_progressive(nodes[base_size:], depth + 2) - recursive progressive
	leftChunks := chunks[splitPoint:]
	var leftRoot []byte
	if len(leftChunks) == 0 {
		leftRoot = zeroHashes[0][:]
	} else {
		// Ensure leftChunks are properly padded to 32-byte boundaries
		if len(leftChunks)%32 != 0 {
			padNeeded := 32 - (len(leftChunks) % 32)
			leftChunks = append(leftChunks, zeroBytes[:padNeeded]...)
		}

		leftRoot = h.merkleizeProgressiveImpl(leftChunks[:0], leftChunks, depth+2)
	}

	if len(h.tmp) < 64 {
		if len(h.tmp) < 32 {
			padNeeded := 32 - len(h.tmp)
			h.tmp = append(h.tmp, zeroBytes[:padNeeded]...)
		}
		padNeeded := 64 - len(h.tmp)
		h.tmp = append(h.tmp, zeroBytes[:padNeeded]...)
	}

	// PairNode(left, right) - hash(left, right)
	copy(h.tmp[:32], leftRoot)
	copy(h.tmp[32:], rightRoot)
	h.hash(chunks, h.tmp[0:64])

	return append(dst, chunks[:32]...)
}<|MERGE_RESOLUTION|>--- conflicted
+++ resolved
@@ -7,12 +7,8 @@
 	"hash"
 	"math/bits"
 	"sync"
-<<<<<<< HEAD
 
 	"github.com/pk910/dynamic-ssz/sszutils"
-	"github.com/prysmaticlabs/gohashtree"
-=======
->>>>>>> f61c4fd9
 )
 
 // this hasher implementation was copied from the fastssz package
