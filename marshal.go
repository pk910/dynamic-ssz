--- conflicted
+++ resolved
@@ -7,12 +7,9 @@
 	"encoding/binary"
 	"fmt"
 	"reflect"
-<<<<<<< HEAD
+	"strings"
 
 	fastssz "github.com/ferranbt/fastssz"
-=======
-	"strings"
->>>>>>> d89ce22b
 )
 
 // marshalType is the entry point for marshalling Go values into SSZ-encoded data, using reflection to navigate
@@ -67,35 +64,16 @@
 
 	useFastSsz := !d.NoFastSsz && fastsszCompat.isMarshaler && !fastsszCompat.hasDynamicSpecValues
 
-<<<<<<< HEAD
-		// use fastssz to marshal structs if:
-		// - struct implements fastssz Marshaler interface
-		// - this structure or any child structure does not use spec specific field sizes
-		fastsszCompat, err := d.getFastsszCompatibility(sourceType)
-		if err != nil {
-			return nil, fmt.Errorf("failed checking fastssz compatibility: %v", err)
-		}
-		if !d.NoFastSsz && fastsszCompat.isMarshaler && !fastsszCompat.hasDynamicSpecValues {
-			marshaller, ok := sourceValue.Addr().Interface().(fastssz.Marshaler)
-			if ok {
-				newBuf, err := marshaller.MarshalSSZTo(buf)
-				if err != nil {
-					return nil, err
-				}
-				buf = newBuf
-				usedFastSsz = true
-=======
 	if d.Verbose {
 		fmt.Printf("%stype: %s\t kind: %v\t fastssz: %v (compat: %v/ dynamic: %v)\n", strings.Repeat(" ", idt), sourceType.Name(), sourceType.Kind(), useFastSsz, fastsszCompat.isMarshaler, fastsszCompat.hasDynamicSpecValues)
 	}
 
 	if useFastSsz {
-		marshaller, ok := sourceValue.Addr().Interface().(fastsszMarshaler)
+		marshaller, ok := sourceValue.Addr().Interface().(fastssz.Marshaler)
 		if ok {
 			newBuf, err := marshaller.MarshalSSZTo(buf)
 			if err != nil {
 				return nil, err
->>>>>>> d89ce22b
 			}
 			buf = newBuf
 		} else {
